# For more info see: https://github.com/schacon/ruby-git

require 'git'
require 'uri'

module Danger
  module CISource
    class LocalGitRepo < CI
      attr_accessor :base_commit, :head_commit

      def self.validates?(env)
        return !env["DANGER_USE_LOCAL_GIT"].nil?
      end

      def git
        @git ||= GitRepo.new
      end

      def run_git(command)
        git.exec command
      end

      def initialize(env)
        github_host = env["DANGER_GITHUB_HOST"] || "github.com"

        # get the remote URL
        remote = run_git "remote show origin -n | grep \"Fetch URL\" | cut -d ':' -f 2-"
        remote = remote.first.strip
        if remote
<<<<<<< HEAD
          remote_url_matches = remote.match(%r{github\.com(:|/)(?<repo_slug>.+/.+?)(?:\.git)?$})
=======
          remote_url_matches = remote.chomp.match(%r{github\.com(:|/)(?<repo_slug>.+/.+?)(?:\.git)?$})
>>>>>>> ca832bd9
          if !remote_url_matches.nil? and remote_url_matches["repo_slug"]
            self.repo_slug = remote_url_matches["repo_slug"]
          elsif remote.start_with? "https://#{github_host}/"
            self.repo_slug = remote.gsub("https://#{github_host}/", "").gsub(".git", '')
          elsif remote.start_with? "git@#{github_host}:"
            self.repo_slug = remote.gsub("git@#{github_host}:", "").gsub(".git", '')
          else
            puts "Danger local requires a repository hosted on GitHub or Enterprise GitHub."
          end
        end

        # get the most recent PR merge
<<<<<<< HEAD
        logs = run_git "log --since='4 weeks ago' --merges --oneline | grep \"Merge pull request\" | head -n 1"
        pr_merge = logs[0].strip
=======
        logs = run_git "log --since='2 weeks ago' --merges --oneline | grep \"Merge pull request\" | head -n 1"
        pr_merge = logs.strip
>>>>>>> ca832bd9
        if pr_merge
          self.pull_request_id = pr_merge.match("#[0-9]*")[0].delete("#")
          sha = pr_merge.split(" ")[0]
          parents = run_git "rev-list --parents -n 1 #{sha}"
          self.base_commit = parents[0].strip.split(" ")[0]
          self.head_commit = parents[0].strip.split(" ")[1]
        end
      end
    end
  end
end<|MERGE_RESOLUTION|>--- conflicted
+++ resolved
@@ -25,13 +25,8 @@
 
         # get the remote URL
         remote = run_git "remote show origin -n | grep \"Fetch URL\" | cut -d ':' -f 2-"
-        remote = remote.first.strip
         if remote
-<<<<<<< HEAD
           remote_url_matches = remote.match(%r{github\.com(:|/)(?<repo_slug>.+/.+?)(?:\.git)?$})
-=======
-          remote_url_matches = remote.chomp.match(%r{github\.com(:|/)(?<repo_slug>.+/.+?)(?:\.git)?$})
->>>>>>> ca832bd9
           if !remote_url_matches.nil? and remote_url_matches["repo_slug"]
             self.repo_slug = remote_url_matches["repo_slug"]
           elsif remote.start_with? "https://#{github_host}/"
@@ -44,13 +39,8 @@
         end
 
         # get the most recent PR merge
-<<<<<<< HEAD
-        logs = run_git "log --since='4 weeks ago' --merges --oneline | grep \"Merge pull request\" | head -n 1"
-        pr_merge = logs[0].strip
-=======
         logs = run_git "log --since='2 weeks ago' --merges --oneline | grep \"Merge pull request\" | head -n 1"
         pr_merge = logs.strip
->>>>>>> ca832bd9
         if pr_merge
           self.pull_request_id = pr_merge.match("#[0-9]*")[0].delete("#")
           sha = pr_merge.split(" ")[0]
