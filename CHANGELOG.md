--- conflicted
+++ resolved
@@ -1,11 +1,8 @@
 ## Master
 
-<<<<<<< HEAD
 * Nothing yet, erase me - orta
 * Enterprise GitHub support - dbgrandi
-=======
 * Use branches for comparison, not commits - orta
->>>>>>> ca832bd9
 
 ## 0.6.0
 
