## Master

<<<<<<< HEAD

## 0.3.0

=======
* Add a `danger local` command to test your current Dangerfile against the last PR merged on the repo - orta
>>>>>>> a9f9b3b5
* Calling CircleCI API when `CI_PULL_REQUEST` is not set - marcelofabri
* Look inside PR JSON for the commit range (instead of getting from CI providers) - marcelofabri
* Adds `pr_labels` to DSL - marcelofabri
* Makes the CircleCI provider validate, but not run on non-PR builds - orta
* Take the git before...after references out of ENV vars from CI providers - orta
* Fixes CircleCI when dealing with URLs like `https://github.com/artsy/eigen/compare/b0f6a2a9ff6f%5E...316b694875c8` - orta
* Ensure all comments are downloaded, previously it was capped at 30 - orta
* Attach commit metadata to the message invisibly - orta
* On danger/danger we now fail if there's no changelog entry - orta
* Moved to an org [feb 9]
* Adds support for Circle CI on danger/danger

## 0.2.1

* Edits an existing ticket rather than making a new one - orta

## 0.2

* Support making comments on a GitHub PR - Felix
* Use GitHub status API to provide extra info on a PR - Felix
* DRY the HTML comment - orta
* Don't show a message if there are not warnings/errors - orta

## 0.1

* Parses a `Dangerfile` - orta
* Gets GitHub details from Travis & CircleCI - orta
* Gets PR details from GitHub - orta
* Gets Git details from local Git - orta
* Fails when you say it's failed in  the  Dangerfile - orta<|MERGE_RESOLUTION|>--- conflicted
+++ resolved
@@ -1,12 +1,8 @@
 ## Master
-
-<<<<<<< HEAD
 
 ## 0.3.0
 
-=======
 * Add a `danger local` command to test your current Dangerfile against the last PR merged on the repo - orta
->>>>>>> a9f9b3b5
 * Calling CircleCI API when `CI_PULL_REQUEST` is not set - marcelofabri
 * Look inside PR JSON for the commit range (instead of getting from CI providers) - marcelofabri
 * Adds `pr_labels` to DSL - marcelofabri
