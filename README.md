--- conflicted
+++ resolved
@@ -102,7 +102,15 @@
 fail("There were [snapshot errors](#{snapshots_url})") if snapshots_url
 ```
 
-<<<<<<< HEAD
+#### Available commands
+
+Command | Description
+------------- | ----
+`fail` | Causes the PR to fail and print out the error on the PR
+`warn` | Prints out a warning to the PR, but still enables the merge button
+`message` | Show neutral messages on the PR
+`markdown` | Print raw markdown below the summary tables on the PR
+
 ## Plugins
 
 Danger was built with a platform in mind: It can be used with any kind of software project and allows you to write your own action to have structured source code.
@@ -126,16 +134,6 @@
 ```
 
 This will generate a new Ruby file which you can modify to fit your needs. 
-=======
-#### Available commands
-
-Command | Description
-------------- | ----
-`fail` | Causes the PR to fail and print out the error on the PR
-`warn` | Prints out a warning to the PR, but still enables the merge button
-`message` | Show neutral messages on the PR
-`markdown` | Print raw markdown below the summary tables on the PR
->>>>>>> fbf48e6b
 
 ## Support
 
